/*
 * Licensed to Elasticsearch under one or more contributor
 * license agreements. See the NOTICE file distributed with
 * this work for additional information regarding copyright
 * ownership. Elasticsearch licenses this file to you under
 * the Apache License, Version 2.0 (the "License"); you may
 * not use this file except in compliance with the License.
 * You may obtain a copy of the License at
 *
 *    http://www.apache.org/licenses/LICENSE-2.0
 *
 * Unless required by applicable law or agreed to in writing,
 * software distributed under the License is distributed on an
 * "AS IS" BASIS, WITHOUT WARRANTIES OR CONDITIONS OF ANY
 * KIND, either express or implied.  See the License for the
 * specific language governing permissions and limitations
 * under the License.
 */

package org.elasticsearch.ingest.common;

import org.elasticsearch.ElasticsearchParseException;
import org.elasticsearch.ingest.TestTemplateService;
import org.elasticsearch.test.ESTestCase;
import org.junit.Before;

import java.util.Collections;
import java.util.HashMap;
import java.util.Map;

import static org.hamcrest.CoreMatchers.equalTo;

public class RemoveProcessorFactoryTests extends ESTestCase {

    private RemoveProcessor.Factory factory;

    @Before
    public void init() {
        factory = new RemoveProcessor.Factory(TestTemplateService.instance());
    }

    public void testCreate() throws Exception {
        Map<String, Object> config = new HashMap<>();
        config.put("field", "field1");
        String processorTag = randomAsciiOfLength(10);
<<<<<<< HEAD
        config.put(AbstractProcessorFactory.TAG_KEY, processorTag);
        RemoveProcessor removeProcessor = factory.create(null, config);
=======
        RemoveProcessor removeProcessor = factory.create(processorTag, config);
>>>>>>> d24cc65c
        assertThat(removeProcessor.getTag(), equalTo(processorTag));
        assertThat(removeProcessor.getField().execute(Collections.emptyMap()), equalTo("field1"));
    }

    public void testCreateMissingField() throws Exception {
        Map<String, Object> config = new HashMap<>();
        try {
            factory.create(null, config);
            fail("factory create should have failed");
        } catch(ElasticsearchParseException e) {
            assertThat(e.getMessage(), equalTo("[field] required property is missing"));
        }
    }

}<|MERGE_RESOLUTION|>--- conflicted
+++ resolved
@@ -43,12 +43,7 @@
         Map<String, Object> config = new HashMap<>();
         config.put("field", "field1");
         String processorTag = randomAsciiOfLength(10);
-<<<<<<< HEAD
-        config.put(AbstractProcessorFactory.TAG_KEY, processorTag);
-        RemoveProcessor removeProcessor = factory.create(null, config);
-=======
-        RemoveProcessor removeProcessor = factory.create(processorTag, config);
->>>>>>> d24cc65c
+        RemoveProcessor removeProcessor = factory.create(null, processorTag, config);
         assertThat(removeProcessor.getTag(), equalTo(processorTag));
         assertThat(removeProcessor.getField().execute(Collections.emptyMap()), equalTo("field1"));
     }
@@ -56,7 +51,7 @@
     public void testCreateMissingField() throws Exception {
         Map<String, Object> config = new HashMap<>();
         try {
-            factory.create(null, config);
+            factory.create(null, null, config);
             fail("factory create should have failed");
         } catch(ElasticsearchParseException e) {
             assertThat(e.getMessage(), equalTo("[field] required property is missing"));

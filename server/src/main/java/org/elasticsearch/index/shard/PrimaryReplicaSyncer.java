--- conflicted
+++ resolved
@@ -84,16 +84,12 @@
         Translog.Snapshot snapshot = null;
         try {
             final long startingSeqNo = indexShard.getGlobalCheckpoint() + 1;
-<<<<<<< HEAD
-            // TODO: A follow-up to make resync using soft-deletes
-            Translog.Snapshot snapshot = indexShard.newTranslogSnapshotFromMinSeqNo(startingSeqNo);
-=======
->>>>>>> c7a41c50
             final long maxSeqNo = indexShard.seqNoStats().getMaxSeqNo();
             final ShardId shardId = indexShard.shardId();
             // Wrap translog snapshot to make it synchronized as it is accessed by different threads through SnapshotSender.
             // Even though those calls are not concurrent, snapshot.next() uses non-synchronized state and is not multi-thread-compatible
             // Also fail the resync early if the shard is shutting down
+            // TODO: A follow-up to make resync using soft-deletes
             snapshot = indexShard.newTranslogSnapshotFromMinSeqNo(startingSeqNo);
             final Translog.Snapshot originalSnapshot = snapshot;
             final Translog.Snapshot wrappedSnapshot = new Translog.Snapshot() {

--- conflicted
+++ resolved
@@ -179,13 +179,10 @@
 import org.opensearch.monitor.jvm.JvmInfo;
 import org.opensearch.node.remotestore.RemoteStoreNodeService;
 import org.opensearch.node.resource.tracker.NodeResourceUsageTracker;
-<<<<<<< HEAD
-import org.opensearch.offline_tasks.TaskClient;
+import org.opensearch.offline_tasks.clients.TaskClient;
+import org.opensearch.offline_tasks.clients.TaskManagerClient;
 import org.opensearch.offline_tasks.task.TaskType;
 import org.opensearch.offline_tasks.worker.TaskWorker;
-=======
-import org.opensearch.offline_tasks.clients.TaskManagerClient;
->>>>>>> a77493b0
 import org.opensearch.persistent.PersistentTasksClusterService;
 import org.opensearch.persistent.PersistentTasksExecutor;
 import org.opensearch.persistent.PersistentTasksExecutorRegistry;
@@ -206,12 +203,8 @@
 import org.opensearch.plugins.MapperPlugin;
 import org.opensearch.plugins.MetadataUpgrader;
 import org.opensearch.plugins.NetworkPlugin;
-<<<<<<< HEAD
-import org.opensearch.plugins.OfflineTaskClientPlugin;
+import org.opensearch.plugins.OfflineTaskManagerClientPlugin;
 import org.opensearch.plugins.OfflineTaskWorkerPlugin;
-=======
-import org.opensearch.plugins.OfflineTaskManagerClientPlugin;
->>>>>>> a77493b0
 import org.opensearch.plugins.PersistentTaskPlugin;
 import org.opensearch.plugins.Plugin;
 import org.opensearch.plugins.PluginsService;
@@ -1285,11 +1278,7 @@
                 .flatMap(List::stream)
                 .collect(toList());
 
-<<<<<<< HEAD
-            final Optional<TaskClient> taskClientOptional = pluginsService.filterPlugins(OfflineTaskClientPlugin.class)
-=======
-            final Optional<TaskManagerClient> taskClient = pluginsService.filterPlugins(OfflineTaskManagerClientPlugin.class)
->>>>>>> a77493b0
+            final Optional<TaskManagerClient> taskClientOptional = pluginsService.filterPlugins(OfflineTaskManagerClientPlugin.class)
                 .stream()
                 .map((OfflineTaskManagerClientPlugin taskClientPlugin) -> taskClientPlugin.getTaskManagerClient(client, clusterService, threadPool))
                 .findFirst();
@@ -1413,14 +1402,10 @@
                 b.bind(SegmentReplicationStatsTracker.class).toInstance(segmentReplicationStatsTracker);
                 b.bind(SearchRequestOperationsCompositeListenerFactory.class).toInstance(searchRequestOperationsCompositeListenerFactory);
 
-<<<<<<< HEAD
-                taskClientOptional.ifPresent(value -> b.bind(TaskClient.class).toInstance(value));
+                taskClientOptional.ifPresent(value -> b.bind(TaskManagerClient.class).toInstance(value));
                 if (backgroundTaskService != null) {
                     b.bind(BackgroundTaskService.class).toInstance(backgroundTaskService);
                 }
-=======
-                taskClient.ifPresent(value -> b.bind(TaskManagerClient.class).toInstance(value));
->>>>>>> a77493b0
             });
             injector = modules.createInjector();
 

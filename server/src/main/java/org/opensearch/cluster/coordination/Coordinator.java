--- conflicted
+++ resolved
@@ -48,7 +48,6 @@
 import org.opensearch.cluster.coordination.CoordinationState.VoteCollection;
 import org.opensearch.cluster.coordination.FollowersChecker.FollowerCheckRequest;
 import org.opensearch.cluster.coordination.JoinHelper.InitialJoinAccumulator;
-import org.opensearch.cluster.coordination.PersistedStateRegistry.PersistedStateType;
 import org.opensearch.cluster.metadata.Metadata;
 import org.opensearch.cluster.node.DiscoveryNode;
 import org.opensearch.cluster.node.DiscoveryNodes;
@@ -825,19 +824,7 @@
     protected void doStart() {
         synchronized (mutex) {
             CoordinationState.PersistedState persistedState = persistedStateSupplier.get();
-<<<<<<< HEAD
-            coordinationState.set(
-                new CoordinationState(
-                    getLocalNode(),
-                    persistedState,
-                    electionStrategy,
-                    persistedStateRegistry.getPersistedState(PersistedStateType.REMOTE),
-                    settings
-                )
-            );
-=======
             coordinationState.set(new CoordinationState(getLocalNode(), persistedStateRegistry, electionStrategy, settings));
->>>>>>> 06af5b7f
             peerFinder.setCurrentTerm(getCurrentTerm());
             configuredHostsResolver.start();
             final ClusterState lastAcceptedState = coordinationState.get().getLastAcceptedState();
@@ -1324,13 +1311,6 @@
                 leaderChecker.setCurrentNodes(publishNodes);
                 followersChecker.setCurrentNodes(publishNodes);
                 lagDetector.setTrackedNodes(publishNodes);
-<<<<<<< HEAD
-                // Publishing the current state to remote store before sending the cluster state to other nodes.
-                // This is to ensure the remote store is the single source of truth for current state. Even if the current node
-                // goes down after sending the cluster state to other nodes, we should be able to read the remote state and
-                // recover the cluster.
-=======
->>>>>>> 06af5b7f
                 coordinationState.get().handlePrePublish(clusterState);
                 publication.start(followersChecker.getFaultyNodes());
             }

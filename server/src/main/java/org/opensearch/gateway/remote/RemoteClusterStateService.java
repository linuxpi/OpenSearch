--- conflicted
+++ resolved
@@ -365,7 +365,6 @@
         return String.join(DELIMITER, "metadata", String.valueOf(indexMetadata.getVersion()), String.valueOf(System.currentTimeMillis()));
     }
 
-<<<<<<< HEAD
     /**
      * Fetch latest index metadata from remote cluster state
      * @param clusterUUID uuid of cluster state to refer to in remote
@@ -456,9 +455,9 @@
             logger.error(errorMsg, e);
             throw new IllegalStateException(errorMsg);
         }
-=======
+    }
+
     public static String encodeString(String content) {
         return Base64.getUrlEncoder().withoutPadding().encodeToString(content.getBytes(StandardCharsets.UTF_8));
->>>>>>> 13644d8f
     }
 }
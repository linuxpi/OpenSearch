--- conflicted
+++ resolved
@@ -107,21 +107,13 @@
         Property.Final
     );
 
-<<<<<<< HEAD
-    private static final String CLUSTER_STATE_PATH_TOKEN = "cluster-state";
-    private static final String INDEX_PATH_TOKEN = "index";
-    private static final String GLOBAL_METADATA_PATH_TOKEN = "global-metadata";
-    private static final String MANIFEST_PATH_TOKEN = "manifest";
-    private static final String MANIFEST_FILE_PREFIX = "manifest";
-    private static final String INDEX_METADATA_FILE_PREFIX = "metadata";
-    private static final String GLOBAL_METADATA_FILE_PREFIX = "global-metadata";
-=======
     public static final String CLUSTER_STATE_PATH_TOKEN = "cluster-state";
     public static final String INDEX_PATH_TOKEN = "index";
+    public static final String GLOBAL_METADATA_PATH_TOKEN = "global-metadata";
     public static final String MANIFEST_PATH_TOKEN = "manifest";
     public static final String MANIFEST_FILE_PREFIX = "manifest";
     public static final String INDEX_METADATA_FILE_PREFIX = "metadata";
->>>>>>> e4c477a6
+    public static final String GLOBAL_METADATA_FILE_PREFIX = "global-metadata";
 
     private final String nodeId;
     private final Supplier<RepositoriesService> repositoriesService;
@@ -504,18 +496,15 @@
             return null;
         }
         assert previousManifest != null : "Last cluster metadata manifest is not set";
-<<<<<<< HEAD
-        return uploadManifest(clusterState, previousManifest.getIndices(), previousManifest.getPreviousClusterUUID(), previousManifest.getGlobalMetadataFileName(), true);
-=======
         ClusterMetadataManifest committedManifest = uploadManifest(
             clusterState,
             previousManifest.getIndices(),
             previousManifest.getPreviousClusterUUID(),
+            previousManifest.getGlobalMetadataFileName(),
             true
         );
         deleteStaleClusterUUIDs(clusterState, committedManifest);
         return committedManifest;
->>>>>>> e4c477a6
     }
 
     @Override

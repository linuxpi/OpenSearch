/*
 * SPDX-License-Identifier: Apache-2.0
 *
 * The OpenSearch Contributors require contributions made to
 * this file be licensed under the Apache-2.0 license or a
 * compatible open source license.
 */

/*
 * Licensed to Elasticsearch under one or more contributor
 * license agreements. See the NOTICE file distributed with
 * this work for additional information regarding copyright
 * ownership. Elasticsearch licenses this file to you under
 * the Apache License, Version 2.0 (the "License"); you may
 * not use this file except in compliance with the License.
 * You may obtain a copy of the License at
 *
 *    http://www.apache.org/licenses/LICENSE-2.0
 *
 * Unless required by applicable law or agreed to in writing,
 * software distributed under the License is distributed on an
 * "AS IS" BASIS, WITHOUT WARRANTIES OR CONDITIONS OF ANY
 * KIND, either express or implied.  See the License for the
 * specific language governing permissions and limitations
 * under the License.
 */

/*
 * Modifications Copyright OpenSearch Contributors. See
 * GitHub history for details.
 */

package org.opensearch.gateway;

import org.apache.lucene.store.Directory;
import org.apache.lucene.tests.store.MockDirectoryWrapper;
import org.opensearch.ExceptionsHelper;
import org.opensearch.OpenSearchException;
import org.opensearch.Version;
import org.opensearch.cluster.ClusterName;
import org.opensearch.cluster.ClusterState;
import org.opensearch.cluster.coordination.CoordinationMetadata;
import org.opensearch.cluster.coordination.CoordinationMetadata.VotingConfigExclusion;
import org.opensearch.cluster.coordination.CoordinationState;
import org.opensearch.cluster.coordination.PersistedStateRegistry;
import org.opensearch.cluster.coordination.PersistedStateRegistry.PersistedStateType;
import org.opensearch.cluster.metadata.IndexMetadata;
import org.opensearch.cluster.metadata.Manifest;
import org.opensearch.cluster.metadata.Metadata;
import org.opensearch.cluster.node.DiscoveryNode;
import org.opensearch.cluster.node.DiscoveryNodeRole;
import org.opensearch.cluster.node.DiscoveryNodes;
import org.opensearch.cluster.service.ClusterService;
import org.opensearch.common.settings.ClusterSettings;
import org.opensearch.common.settings.Settings;
import org.opensearch.common.util.BigArrays;
import org.opensearch.common.util.MockBigArrays;
import org.opensearch.common.util.MockPageCacheRecycler;
import org.opensearch.common.util.io.IOUtils;
import org.opensearch.common.util.set.Sets;
import org.opensearch.core.indices.breaker.NoneCircuitBreakerService;
import org.opensearch.env.Environment;
import org.opensearch.env.NodeEnvironment;
import org.opensearch.env.TestEnvironment;
import org.opensearch.gateway.GatewayMetaState.RemotePersistedState;
import org.opensearch.gateway.remote.ClusterMetadataManifest;
import org.opensearch.gateway.remote.RemoteClusterStateService;
import org.opensearch.node.Node;
import org.opensearch.repositories.RepositoriesService;
import org.opensearch.test.OpenSearchTestCase;
import org.opensearch.threadpool.TestThreadPool;
import org.opensearch.threadpool.ThreadPool;
import org.opensearch.transport.TransportService;

import java.io.Closeable;
import java.io.IOError;
import java.io.IOException;
import java.nio.file.Path;
import java.util.ArrayList;
import java.util.Collections;
import java.util.List;
import java.util.concurrent.TimeUnit;
import java.util.concurrent.atomic.AtomicReference;

import org.mockito.Mockito;

import static org.opensearch.test.NodeRoles.nonClusterManagerNode;
import static org.hamcrest.Matchers.equalTo;
import static org.hamcrest.Matchers.instanceOf;
import static org.hamcrest.Matchers.not;
import static org.hamcrest.Matchers.nullValue;
import static org.mockito.Mockito.mock;
import static org.mockito.Mockito.times;
import static org.mockito.Mockito.when;

public class GatewayMetaStatePersistedStateTests extends OpenSearchTestCase {

    private NodeEnvironment nodeEnvironment;
    private ClusterName clusterName;
    private Settings settings;
    private DiscoveryNode localNode;
    private BigArrays bigArrays;

    @Override
    public void setUp() throws Exception {
        bigArrays = new MockBigArrays(new MockPageCacheRecycler(Settings.EMPTY), new NoneCircuitBreakerService());
        nodeEnvironment = newNodeEnvironment();
        localNode = new DiscoveryNode(
            "node1",
            buildNewFakeTransportAddress(),
            Collections.emptyMap(),
            Sets.newHashSet(DiscoveryNodeRole.CLUSTER_MANAGER_ROLE),
            Version.CURRENT
        );
        clusterName = new ClusterName(randomAlphaOfLength(10));
        settings = Settings.builder().put(ClusterName.CLUSTER_NAME_SETTING.getKey(), clusterName.value()).build();
        super.setUp();
    }

    @Override
    public void tearDown() throws Exception {
        nodeEnvironment.close();
        super.tearDown();
    }

    private CoordinationState.PersistedState newGatewayPersistedState() {
        final MockGatewayMetaState gateway = new MockGatewayMetaState(localNode, bigArrays);
        final PersistedStateRegistry persistedStateRegistry = persistedStateRegistry();
        gateway.start(settings, nodeEnvironment, xContentRegistry(), persistedStateRegistry);
<<<<<<< HEAD
        final CoordinationState.PersistedState persistedState = gateway.getPersistedState();
        assertThat(persistedState, instanceOf(GatewayMetaState.LucenePersistedState.class));
        assertThat(
            persistedStateRegistry.getPersistedState(PersistedStateType.LOCAL),
            instanceOf(GatewayMetaState.LucenePersistedState.class)
        );
        assertThat(persistedStateRegistry.getPersistedState(PersistedStateType.REMOTE), nullValue());
        return persistedState;
    }

    private CoordinationState.PersistedState newGatewayPersistedStateWithRemoteState() {
        final MockGatewayMetaState gateway = new MockGatewayMetaState(localNode, bigArrays);
        final PersistedStateRegistry persistedStateRegistry = persistedStateRegistry();
        final Settings settingWithRemoteStateEnabled = Settings.builder()
            .put(settings)
            .put(RemoteClusterStateService.REMOTE_CLUSTER_STATE_ENABLED_SETTING.getKey(), true)
            .build();
        gateway.start(settingWithRemoteStateEnabled, nodeEnvironment, xContentRegistry(), persistedStateRegistry);
=======
>>>>>>> 06af5b7f
        final CoordinationState.PersistedState persistedState = gateway.getPersistedState();
        assertThat(persistedState, instanceOf(GatewayMetaState.LucenePersistedState.class));
        assertThat(
            persistedStateRegistry.getPersistedState(PersistedStateType.LOCAL),
            instanceOf(GatewayMetaState.LucenePersistedState.class)
        );
<<<<<<< HEAD
        assertThat(
            persistedStateRegistry.getPersistedState(PersistedStateType.REMOTE),
            instanceOf(GatewayMetaState.RemotePersistedState.class)
        );
=======
        assertThat(persistedStateRegistry.getPersistedState(PersistedStateType.REMOTE), nullValue());
>>>>>>> 06af5b7f
        return persistedState;
    }

    private CoordinationState.PersistedState maybeNew(CoordinationState.PersistedState persistedState) throws IOException {
        if (randomBoolean()) {
            persistedState.close();
            return newGatewayPersistedState();
        }
        return persistedState;
    }

    public void testInitialState() throws IOException {
        CoordinationState.PersistedState gateway = null;
        try {
            gateway = newGatewayPersistedState();
            ClusterState state = gateway.getLastAcceptedState();
            assertThat(state.getClusterName(), equalTo(clusterName));
            assertTrue(Metadata.isGlobalStateEquals(state.metadata(), Metadata.EMPTY_METADATA));
            assertThat(state.getVersion(), equalTo(Manifest.empty().getClusterStateVersion()));
            assertThat(state.getNodes().getLocalNode(), equalTo(localNode));

            long currentTerm = gateway.getCurrentTerm();
            assertThat(currentTerm, equalTo(Manifest.empty().getCurrentTerm()));
        } finally {
            IOUtils.close(gateway);
        }
    }

    public void testSetCurrentTerm() throws IOException {
        CoordinationState.PersistedState gateway = null;
        try {
            gateway = newGatewayPersistedState();

            for (int i = 0; i < randomIntBetween(1, 5); i++) {
                final long currentTerm = randomNonNegativeLong();
                gateway.setCurrentTerm(currentTerm);
                gateway = maybeNew(gateway);
                assertThat(gateway.getCurrentTerm(), equalTo(currentTerm));
            }
        } finally {
            IOUtils.close(gateway);
        }
    }

    private ClusterState createClusterState(long version, Metadata metadata) {
        return ClusterState.builder(clusterName)
            .nodes(DiscoveryNodes.builder().add(localNode).localNodeId(localNode.getId()).build())
            .version(version)
            .metadata(metadata)
            .build();
    }

    private CoordinationMetadata createCoordinationMetadata(long term) {
        CoordinationMetadata.Builder builder = CoordinationMetadata.builder();
        builder.term(term);
        builder.lastAcceptedConfiguration(
            new CoordinationMetadata.VotingConfiguration(Sets.newHashSet(generateRandomStringArray(10, 10, false)))
        );
        builder.lastCommittedConfiguration(
            new CoordinationMetadata.VotingConfiguration(Sets.newHashSet(generateRandomStringArray(10, 10, false)))
        );
        for (int i = 0; i < randomIntBetween(0, 5); i++) {
            builder.addVotingConfigExclusion(new VotingConfigExclusion(randomAlphaOfLength(10), randomAlphaOfLength(10)));
        }

        return builder.build();
    }

    private IndexMetadata createIndexMetadata(String indexName, int numberOfShards, long version) {
        return IndexMetadata.builder(indexName)
            .settings(
                Settings.builder()
                    .put(IndexMetadata.SETTING_INDEX_UUID, indexName)
                    .put(IndexMetadata.SETTING_NUMBER_OF_SHARDS, numberOfShards)
                    .put(IndexMetadata.SETTING_NUMBER_OF_REPLICAS, 0)
                    .put(IndexMetadata.SETTING_VERSION_CREATED, Version.CURRENT)
                    .build()
            )
            .version(version)
            .build();
    }

    private void assertClusterStateEqual(ClusterState expected, ClusterState actual) {
        assertThat(actual.version(), equalTo(expected.version()));
        assertTrue(Metadata.isGlobalStateEquals(actual.metadata(), expected.metadata()));
        for (IndexMetadata indexMetadata : expected.metadata()) {
            assertThat(actual.metadata().index(indexMetadata.getIndex()), equalTo(indexMetadata));
        }
    }

    public void testSetLastAcceptedState() throws IOException {
        CoordinationState.PersistedState gateway = null;
        try {
            gateway = newGatewayPersistedState();
            final long term = randomNonNegativeLong();

            for (int i = 0; i < randomIntBetween(1, 5); i++) {
                final long version = randomNonNegativeLong();
                final String indexName = randomAlphaOfLength(10);
                final IndexMetadata indexMetadata = createIndexMetadata(indexName, randomIntBetween(1, 5), randomNonNegativeLong());
                final Metadata metadata = Metadata.builder()
                    .persistentSettings(Settings.builder().put(randomAlphaOfLength(10), randomAlphaOfLength(10)).build())
                    .coordinationMetadata(createCoordinationMetadata(term))
                    .put(indexMetadata, false)
                    .build();
                ClusterState state = createClusterState(version, metadata);

                gateway.setLastAcceptedState(state);
                gateway = maybeNew(gateway);

                ClusterState lastAcceptedState = gateway.getLastAcceptedState();
                assertClusterStateEqual(state, lastAcceptedState);
            }
        } finally {
            IOUtils.close(gateway);
        }
    }

    public void testSetLastAcceptedStateTermChanged() throws IOException {
        CoordinationState.PersistedState gateway = null;
        try {
            gateway = newGatewayPersistedState();

            final String indexName = randomAlphaOfLength(10);
            final int numberOfShards = randomIntBetween(1, 5);
            final long version = randomNonNegativeLong();
            final long term = randomValueOtherThan(Long.MAX_VALUE, OpenSearchTestCase::randomNonNegativeLong);
            final IndexMetadata indexMetadata = createIndexMetadata(indexName, numberOfShards, version);
            final ClusterState state = createClusterState(
                randomNonNegativeLong(),
                Metadata.builder().coordinationMetadata(createCoordinationMetadata(term)).put(indexMetadata, false).build()
            );
            gateway.setLastAcceptedState(state);

            gateway = maybeNew(gateway);
            final long newTerm = randomLongBetween(term + 1, Long.MAX_VALUE);
            final int newNumberOfShards = randomValueOtherThan(numberOfShards, () -> randomIntBetween(1, 5));
            final IndexMetadata newIndexMetadata = createIndexMetadata(indexName, newNumberOfShards, version);
            final ClusterState newClusterState = createClusterState(
                randomNonNegativeLong(),
                Metadata.builder().coordinationMetadata(createCoordinationMetadata(newTerm)).put(newIndexMetadata, false).build()
            );
            gateway.setLastAcceptedState(newClusterState);

            gateway = maybeNew(gateway);
            assertThat(gateway.getLastAcceptedState().metadata().index(indexName), equalTo(newIndexMetadata));
        } finally {
            IOUtils.close(gateway);
        }
    }

    public void testCurrentTermAndTermAreDifferent() throws IOException {
        CoordinationState.PersistedState gateway = null;
        try {
            gateway = newGatewayPersistedState();

            long currentTerm = randomNonNegativeLong();
            long term = randomValueOtherThan(currentTerm, OpenSearchTestCase::randomNonNegativeLong);

            gateway.setCurrentTerm(currentTerm);
            gateway.setLastAcceptedState(
                createClusterState(
                    randomNonNegativeLong(),
                    Metadata.builder().coordinationMetadata(CoordinationMetadata.builder().term(term).build()).build()
                )
            );

            gateway = maybeNew(gateway);
            assertThat(gateway.getCurrentTerm(), equalTo(currentTerm));
            assertThat(gateway.getLastAcceptedState().coordinationMetadata().term(), equalTo(term));
        } finally {
            IOUtils.close(gateway);
        }
    }

    public void testMarkAcceptedConfigAsCommitted() throws IOException {
        CoordinationState.PersistedState gateway = null;
        try {
            gateway = newGatewayPersistedState();

            // generate random coordinationMetadata with different lastAcceptedConfiguration and lastCommittedConfiguration
            CoordinationMetadata coordinationMetadata;
            do {
                coordinationMetadata = createCoordinationMetadata(randomNonNegativeLong());
            } while (coordinationMetadata.getLastAcceptedConfiguration().equals(coordinationMetadata.getLastCommittedConfiguration()));

            ClusterState state = createClusterState(
                randomNonNegativeLong(),
                Metadata.builder().coordinationMetadata(coordinationMetadata).clusterUUID(randomAlphaOfLength(10)).build()
            );
            gateway.setLastAcceptedState(state);

            gateway = maybeNew(gateway);
            assertThat(
                gateway.getLastAcceptedState().getLastAcceptedConfiguration(),
                not(equalTo(gateway.getLastAcceptedState().getLastCommittedConfiguration()))
            );
            gateway.markLastAcceptedStateAsCommitted();

            CoordinationMetadata expectedCoordinationMetadata = CoordinationMetadata.builder(coordinationMetadata)
                .lastCommittedConfiguration(coordinationMetadata.getLastAcceptedConfiguration())
                .build();
            ClusterState expectedClusterState = ClusterState.builder(state)
                .metadata(
                    Metadata.builder()
                        .coordinationMetadata(expectedCoordinationMetadata)
                        .clusterUUID(state.metadata().clusterUUID())
                        .clusterUUIDCommitted(true)
                        .build()
                )
                .build();

            gateway = maybeNew(gateway);
            assertClusterStateEqual(expectedClusterState, gateway.getLastAcceptedState());
            gateway.markLastAcceptedStateAsCommitted();

            gateway = maybeNew(gateway);
            assertClusterStateEqual(expectedClusterState, gateway.getLastAcceptedState());
        } finally {
            IOUtils.close(gateway);
        }
    }

    public void testStatePersistedOnLoad() throws IOException {
        // open LucenePersistedState to make sure that cluster state is written out to each data path
        final PersistedClusterStateService persistedClusterStateService = new PersistedClusterStateService(
            nodeEnvironment,
            xContentRegistry(),
            getBigArrays(),
            new ClusterSettings(settings, ClusterSettings.BUILT_IN_CLUSTER_SETTINGS),
            () -> 0L
        );
        final ClusterState state = createClusterState(
            randomNonNegativeLong(),
            Metadata.builder().clusterUUID(randomAlphaOfLength(10)).build()
        );
        try (
            GatewayMetaState.LucenePersistedState ignored = new GatewayMetaState.LucenePersistedState(
                persistedClusterStateService,
                42L,
                state
            )
        ) {

        }

        nodeEnvironment.close();

        // verify that the freshest state was rewritten to each data path
        for (Path path : nodeEnvironment.nodeDataPaths()) {
            Settings settings = Settings.builder()
                .put(Environment.PATH_HOME_SETTING.getKey(), createTempDir().toAbsolutePath())
                .put(Environment.PATH_DATA_SETTING.getKey(), path.getParent().getParent().toString())
                .build();
            try (NodeEnvironment nodeEnvironment = new NodeEnvironment(settings, TestEnvironment.newEnvironment(settings))) {
                final PersistedClusterStateService newPersistedClusterStateService = new PersistedClusterStateService(
                    nodeEnvironment,
                    xContentRegistry(),
                    getBigArrays(),
                    new ClusterSettings(settings, ClusterSettings.BUILT_IN_CLUSTER_SETTINGS),
                    () -> 0L
                );
                final PersistedClusterStateService.OnDiskState onDiskState = newPersistedClusterStateService.loadBestOnDiskState();
                assertFalse(onDiskState.empty());
                assertThat(onDiskState.currentTerm, equalTo(42L));
                assertClusterStateEqual(
                    state,
                    ClusterState.builder(ClusterName.DEFAULT)
                        .version(onDiskState.lastAcceptedVersion)
                        .metadata(onDiskState.metadata)
                        .build()
                );
            }
        }
    }

    public void testDataOnlyNodePersistence() throws Exception {
        final List<Closeable> cleanup = new ArrayList<>(2);

        try {
            DiscoveryNode localNode = new DiscoveryNode(
                "node1",
                buildNewFakeTransportAddress(),
                Collections.emptyMap(),
                Sets.newHashSet(DiscoveryNodeRole.DATA_ROLE),
                Version.CURRENT
            );
            Settings settings = Settings.builder()
                .put(ClusterName.CLUSTER_NAME_SETTING.getKey(), clusterName.value())
                .put(nonClusterManagerNode())
                .put(Node.NODE_NAME_SETTING.getKey(), "test")
                .build();
            final MockGatewayMetaState gateway = new MockGatewayMetaState(localNode, bigArrays);
            cleanup.add(gateway);
            final TransportService transportService = mock(TransportService.class);
            TestThreadPool threadPool = new TestThreadPool("testMarkAcceptedConfigAsCommittedOnDataOnlyNode");
            cleanup.add(() -> ThreadPool.terminate(threadPool, 10, TimeUnit.SECONDS));
            when(transportService.getThreadPool()).thenReturn(threadPool);
            ClusterService clusterService = mock(ClusterService.class);
            when(clusterService.getClusterSettings()).thenReturn(
                new ClusterSettings(Settings.EMPTY, ClusterSettings.BUILT_IN_CLUSTER_SETTINGS)
            );
            final PersistedClusterStateService persistedClusterStateService = new PersistedClusterStateService(
                nodeEnvironment,
                xContentRegistry(),
                getBigArrays(),
                new ClusterSettings(settings, ClusterSettings.BUILT_IN_CLUSTER_SETTINGS),
                () -> 0L
            );
            final RemoteClusterStateService remoteClusterStateService = new RemoteClusterStateService(
                nodeEnvironment.nodeId(),
                () -> new RepositoriesService(
                    settings,
                    clusterService,
                    transportService,
                    Collections.emptyMap(),
                    Collections.emptyMap(),
                    transportService.getThreadPool()
                ),
                settings,
                new ClusterSettings(settings, ClusterSettings.BUILT_IN_CLUSTER_SETTINGS),
                () -> 0L
            );
            gateway.start(
                settings,
                transportService,
                clusterService,
                new MetaStateService(nodeEnvironment, xContentRegistry()),
                null,
                null,
                persistedClusterStateService,
                remoteClusterStateService,
                new PersistedStateRegistry()
            );
            final CoordinationState.PersistedState persistedState = gateway.getPersistedState();
            assertThat(persistedState, instanceOf(GatewayMetaState.AsyncLucenePersistedState.class));

            // generate random coordinationMetadata with different lastAcceptedConfiguration and lastCommittedConfiguration
            CoordinationMetadata coordinationMetadata;
            do {
                coordinationMetadata = createCoordinationMetadata(randomNonNegativeLong());
            } while (coordinationMetadata.getLastAcceptedConfiguration().equals(coordinationMetadata.getLastCommittedConfiguration()));

            ClusterState state = createClusterState(
                randomNonNegativeLong(),
                Metadata.builder().coordinationMetadata(coordinationMetadata).clusterUUID(randomAlphaOfLength(10)).build()
            );
            persistedState.setCurrentTerm(state.term());
            persistedState.setLastAcceptedState(state);
            assertBusy(() -> assertTrue(gateway.allPendingAsyncStatesWritten()));

            assertThat(
                persistedState.getLastAcceptedState().getLastAcceptedConfiguration(),
                not(equalTo(persistedState.getLastAcceptedState().getLastCommittedConfiguration()))
            );
            CoordinationMetadata persistedCoordinationMetadata = persistedClusterStateService.loadBestOnDiskState().metadata
                .coordinationMetadata();
            assertThat(
                persistedCoordinationMetadata.getLastAcceptedConfiguration(),
                equalTo(GatewayMetaState.AsyncLucenePersistedState.staleStateConfiguration)
            );
            assertThat(
                persistedCoordinationMetadata.getLastCommittedConfiguration(),
                equalTo(GatewayMetaState.AsyncLucenePersistedState.staleStateConfiguration)
            );

            persistedState.markLastAcceptedStateAsCommitted();
            assertBusy(() -> assertTrue(gateway.allPendingAsyncStatesWritten()));

            CoordinationMetadata expectedCoordinationMetadata = CoordinationMetadata.builder(coordinationMetadata)
                .lastCommittedConfiguration(coordinationMetadata.getLastAcceptedConfiguration())
                .build();
            ClusterState expectedClusterState = ClusterState.builder(state)
                .metadata(
                    Metadata.builder()
                        .coordinationMetadata(expectedCoordinationMetadata)
                        .clusterUUID(state.metadata().clusterUUID())
                        .clusterUUIDCommitted(true)
                        .build()
                )
                .build();

            assertClusterStateEqual(expectedClusterState, persistedState.getLastAcceptedState());
            persistedCoordinationMetadata = persistedClusterStateService.loadBestOnDiskState().metadata.coordinationMetadata();
            assertThat(
                persistedCoordinationMetadata.getLastAcceptedConfiguration(),
                equalTo(GatewayMetaState.AsyncLucenePersistedState.staleStateConfiguration)
            );
            assertThat(
                persistedCoordinationMetadata.getLastCommittedConfiguration(),
                equalTo(GatewayMetaState.AsyncLucenePersistedState.staleStateConfiguration)
            );
            assertTrue(persistedClusterStateService.loadBestOnDiskState().metadata.clusterUUIDCommitted());

            // generate a series of updates and check if batching works
            final String indexName = randomAlphaOfLength(10);
            long currentTerm = state.term();
            final int iterations = randomIntBetween(1, 1000);
            for (int i = 0; i < iterations; i++) {
                if (rarely()) {
                    // bump term
                    currentTerm = currentTerm + (rarely() ? randomIntBetween(1, 5) : 0L);
                    persistedState.setCurrentTerm(currentTerm);
                } else {
                    // update cluster state
                    final int numberOfShards = randomIntBetween(1, 5);
                    final long term = Math.min(state.term() + (rarely() ? randomIntBetween(1, 5) : 0L), currentTerm);
                    final IndexMetadata indexMetadata = createIndexMetadata(indexName, numberOfShards, i);
                    state = createClusterState(
                        state.version() + 1,
                        Metadata.builder().coordinationMetadata(createCoordinationMetadata(term)).put(indexMetadata, false).build()
                    );
                    persistedState.setLastAcceptedState(state);
                }
            }
            assertEquals(currentTerm, persistedState.getCurrentTerm());
            assertClusterStateEqual(state, persistedState.getLastAcceptedState());
            assertBusy(() -> assertTrue(gateway.allPendingAsyncStatesWritten()));

            gateway.close();
            assertTrue(cleanup.remove(gateway));

            try (CoordinationState.PersistedState reloadedPersistedState = newGatewayPersistedState()) {
                assertEquals(currentTerm, reloadedPersistedState.getCurrentTerm());
                assertClusterStateEqual(
                    GatewayMetaState.AsyncLucenePersistedState.resetVotingConfiguration(state),
                    reloadedPersistedState.getLastAcceptedState()
                );
                assertNotNull(reloadedPersistedState.getLastAcceptedState().metadata().index(indexName));
            }
        } finally {
            IOUtils.close(cleanup);
        }
    }

    public void testStatePersistenceWithIOIssues() throws IOException {
        final AtomicReference<Double> ioExceptionRate = new AtomicReference<>(0.01d);
        final List<MockDirectoryWrapper> list = new ArrayList<>();
        final PersistedClusterStateService persistedClusterStateService = new PersistedClusterStateService(
            nodeEnvironment,
            xContentRegistry(),
            getBigArrays(),
            new ClusterSettings(settings, ClusterSettings.BUILT_IN_CLUSTER_SETTINGS),
            () -> 0L
        ) {
            @Override
            Directory createDirectory(Path path) {
                final MockDirectoryWrapper wrapper = newMockFSDirectory(path);
                wrapper.setAllowRandomFileNotFoundException(randomBoolean());
                wrapper.setRandomIOExceptionRate(ioExceptionRate.get());
                wrapper.setRandomIOExceptionRateOnOpen(ioExceptionRate.get());
                list.add(wrapper);
                return wrapper;
            }
        };
        ClusterState state = createClusterState(randomNonNegativeLong(), Metadata.builder().clusterUUID(randomAlphaOfLength(10)).build());
        long currentTerm = 42L;
        try (
            GatewayMetaState.LucenePersistedState persistedState = new GatewayMetaState.LucenePersistedState(
                persistedClusterStateService,
                currentTerm,
                state
            )
        ) {

            try {
                if (randomBoolean()) {
                    final ClusterState newState = createClusterState(
                        randomNonNegativeLong(),
                        Metadata.builder().clusterUUID(randomAlphaOfLength(10)).build()
                    );
                    persistedState.setLastAcceptedState(newState);
                    state = newState;
                } else {
                    final long newTerm = currentTerm + 1;
                    persistedState.setCurrentTerm(newTerm);
                    currentTerm = newTerm;
                }
            } catch (IOError | Exception e) {
                assertNotNull(ExceptionsHelper.unwrap(e, IOException.class));
            }

            ioExceptionRate.set(0.0d);
            for (MockDirectoryWrapper wrapper : list) {
                wrapper.setRandomIOExceptionRate(ioExceptionRate.get());
                wrapper.setRandomIOExceptionRateOnOpen(ioExceptionRate.get());
            }

            for (int i = 0; i < randomIntBetween(1, 5); i++) {
                if (randomBoolean()) {
                    final long version = randomNonNegativeLong();
                    final String indexName = randomAlphaOfLength(10);
                    final IndexMetadata indexMetadata = createIndexMetadata(indexName, randomIntBetween(1, 5), randomNonNegativeLong());
                    final Metadata metadata = Metadata.builder()
                        .persistentSettings(Settings.builder().put(randomAlphaOfLength(10), randomAlphaOfLength(10)).build())
                        .coordinationMetadata(createCoordinationMetadata(1L))
                        .put(indexMetadata, false)
                        .build();
                    state = createClusterState(version, metadata);
                    persistedState.setLastAcceptedState(state);
                } else {
                    currentTerm += 1;
                    persistedState.setCurrentTerm(currentTerm);
                }
            }

            assertEquals(state, persistedState.getLastAcceptedState());
            assertEquals(currentTerm, persistedState.getCurrentTerm());

        } catch (IOError | Exception e) {
            if (ioExceptionRate.get() == 0.0d) {
                throw e;
            }
            assertNotNull(ExceptionsHelper.unwrap(e, IOException.class));
            return;
        }

        nodeEnvironment.close();

        // verify that the freshest state was rewritten to each data path
        for (Path path : nodeEnvironment.nodeDataPaths()) {
            Settings settings = Settings.builder()
                .put(Environment.PATH_HOME_SETTING.getKey(), createTempDir().toAbsolutePath())
                .put(Environment.PATH_DATA_SETTING.getKey(), path.getParent().getParent().toString())
                .build();
            try (NodeEnvironment nodeEnvironment = new NodeEnvironment(settings, TestEnvironment.newEnvironment(settings))) {
                final PersistedClusterStateService newPersistedClusterStateService = new PersistedClusterStateService(
                    nodeEnvironment,
                    xContentRegistry(),
                    getBigArrays(),
                    new ClusterSettings(settings, ClusterSettings.BUILT_IN_CLUSTER_SETTINGS),
                    () -> 0L
                );
                final PersistedClusterStateService.OnDiskState onDiskState = newPersistedClusterStateService.loadBestOnDiskState();
                assertFalse(onDiskState.empty());
                assertThat(onDiskState.currentTerm, equalTo(currentTerm));
                assertClusterStateEqual(
                    state,
                    ClusterState.builder(ClusterName.DEFAULT)
                        .version(onDiskState.lastAcceptedVersion)
                        .metadata(onDiskState.metadata)
                        .build()
                );
            }
        }
    }

    public void testRemotePersistedState() throws IOException {
        final RemoteClusterStateService remoteClusterStateService = Mockito.mock(RemoteClusterStateService.class);
        final ClusterMetadataManifest manifest = ClusterMetadataManifest.builder().clusterTerm(1L).stateVersion(5L).build();
        Mockito.when(remoteClusterStateService.writeFullMetadata(Mockito.any())).thenReturn(manifest);

        Mockito.when(remoteClusterStateService.writeIncrementalMetadata(Mockito.any(), Mockito.any(), Mockito.any())).thenReturn(manifest);
        CoordinationState.PersistedState remotePersistedState = new RemotePersistedState(remoteClusterStateService);

        assertThat(remotePersistedState.getLastAcceptedState(), nullValue());
        assertThat(remotePersistedState.getCurrentTerm(), equalTo(0L));

        final long clusterTerm = randomNonNegativeLong();
        final ClusterState clusterState = createClusterState(
            randomNonNegativeLong(),
            Metadata.builder().coordinationMetadata(CoordinationMetadata.builder().term(clusterTerm).build()).build()
        );

        remotePersistedState.setLastAcceptedState(clusterState);
        Mockito.verify(remoteClusterStateService, times(0)).writeFullMetadata(Mockito.any());

        assertThat(remotePersistedState.getLastAcceptedState(), equalTo(clusterState));
        assertThat(remotePersistedState.getCurrentTerm(), equalTo(clusterTerm));

        final ClusterState secondClusterState = createClusterState(
            randomNonNegativeLong(),
            Metadata.builder().coordinationMetadata(CoordinationMetadata.builder().term(clusterTerm).build()).build()
        );

        remotePersistedState.setLastAcceptedState(secondClusterState);
        Mockito.verify(remoteClusterStateService, times(1)).writeFullMetadata(Mockito.any());

        assertThat(remotePersistedState.getLastAcceptedState(), equalTo(secondClusterState));
        assertThat(remotePersistedState.getCurrentTerm(), equalTo(clusterTerm));

        remotePersistedState.markLastAcceptedStateAsCommitted();
        Mockito.verify(remoteClusterStateService, times(1)).markLastStateAsCommitted(Mockito.any(), Mockito.any());

        assertThat(remotePersistedState.getLastAcceptedState(), equalTo(secondClusterState));
        assertThat(remotePersistedState.getCurrentTerm(), equalTo(clusterTerm));

    }

    public void testRemotePersistedStateExceptionOnFullStateUpload() throws IOException {
        final RemoteClusterStateService remoteClusterStateService = Mockito.mock(RemoteClusterStateService.class);
        Mockito.doThrow(IOException.class).when(remoteClusterStateService).writeFullMetadata(Mockito.any());

        CoordinationState.PersistedState remotePersistedState = new RemotePersistedState(remoteClusterStateService);

        final long clusterTerm = randomNonNegativeLong();
        final ClusterState clusterState = createClusterState(
            randomNonNegativeLong(),
            Metadata.builder().coordinationMetadata(CoordinationMetadata.builder().term(clusterTerm).build()).build()
        );

        remotePersistedState.setLastAcceptedState(clusterState);

        final ClusterState secondClusterState = createClusterState(
            randomNonNegativeLong(),
            Metadata.builder().coordinationMetadata(CoordinationMetadata.builder().term(clusterTerm).build()).build()
        );

        assertThrows(OpenSearchException.class, () -> remotePersistedState.setLastAcceptedState(secondClusterState));
    }

    public void testGatewayForRemoteState() throws IOException {
        MockGatewayMetaState gateway = null;
        try {
            gateway = new MockGatewayMetaState(localNode, bigArrays);
            final PersistedStateRegistry persistedStateRegistry = persistedStateRegistry();
            final Settings settingWithRemoteStateEnabled = Settings.builder()
                .put(settings)
                .put(RemoteClusterStateService.REMOTE_CLUSTER_STATE_ENABLED_SETTING.getKey(), true)
                .build();
            gateway.start(settingWithRemoteStateEnabled, nodeEnvironment, xContentRegistry(), persistedStateRegistry);
            final CoordinationState.PersistedState persistedState = gateway.getPersistedState();
            assertThat(persistedState, instanceOf(GatewayMetaState.LucenePersistedState.class));
            assertThat(
                persistedStateRegistry.getPersistedState(PersistedStateType.LOCAL),
                instanceOf(GatewayMetaState.LucenePersistedState.class)
            );
            assertThat(
                persistedStateRegistry.getPersistedState(PersistedStateType.REMOTE),
                instanceOf(GatewayMetaState.RemotePersistedState.class)
            );
        } finally {
            IOUtils.close(gateway);
        }
    }

    private static BigArrays getBigArrays() {
        return usually()
            ? BigArrays.NON_RECYCLING_INSTANCE
            : new MockBigArrays(new MockPageCacheRecycler(Settings.EMPTY), new NoneCircuitBreakerService());
    }

}<|MERGE_RESOLUTION|>--- conflicted
+++ resolved
@@ -127,7 +127,6 @@
         final MockGatewayMetaState gateway = new MockGatewayMetaState(localNode, bigArrays);
         final PersistedStateRegistry persistedStateRegistry = persistedStateRegistry();
         gateway.start(settings, nodeEnvironment, xContentRegistry(), persistedStateRegistry);
-<<<<<<< HEAD
         final CoordinationState.PersistedState persistedState = gateway.getPersistedState();
         assertThat(persistedState, instanceOf(GatewayMetaState.LucenePersistedState.class));
         assertThat(
@@ -135,33 +134,6 @@
             instanceOf(GatewayMetaState.LucenePersistedState.class)
         );
         assertThat(persistedStateRegistry.getPersistedState(PersistedStateType.REMOTE), nullValue());
-        return persistedState;
-    }
-
-    private CoordinationState.PersistedState newGatewayPersistedStateWithRemoteState() {
-        final MockGatewayMetaState gateway = new MockGatewayMetaState(localNode, bigArrays);
-        final PersistedStateRegistry persistedStateRegistry = persistedStateRegistry();
-        final Settings settingWithRemoteStateEnabled = Settings.builder()
-            .put(settings)
-            .put(RemoteClusterStateService.REMOTE_CLUSTER_STATE_ENABLED_SETTING.getKey(), true)
-            .build();
-        gateway.start(settingWithRemoteStateEnabled, nodeEnvironment, xContentRegistry(), persistedStateRegistry);
-=======
->>>>>>> 06af5b7f
-        final CoordinationState.PersistedState persistedState = gateway.getPersistedState();
-        assertThat(persistedState, instanceOf(GatewayMetaState.LucenePersistedState.class));
-        assertThat(
-            persistedStateRegistry.getPersistedState(PersistedStateType.LOCAL),
-            instanceOf(GatewayMetaState.LucenePersistedState.class)
-        );
-<<<<<<< HEAD
-        assertThat(
-            persistedStateRegistry.getPersistedState(PersistedStateType.REMOTE),
-            instanceOf(GatewayMetaState.RemotePersistedState.class)
-        );
-=======
-        assertThat(persistedStateRegistry.getPersistedState(PersistedStateType.REMOTE), nullValue());
->>>>>>> 06af5b7f
         return persistedState;
     }
 

--- conflicted
+++ resolved
@@ -699,23 +699,6 @@
         assertEquals(e.getMessage(), "Error while downloading Global Metadata - " + globalIndexMetadataName);
     }
 
-    // TODO remove this once Upload PR gets merged.
-    private static ClusterState.Builder generateClusterStateWithGlobalMetadata() {
-        final Settings clusterSettings = Settings.builder().put("cluster.blocks.read_only", true).build();
-        final CoordinationMetadata coordinationMetadata = CoordinationMetadata.builder().term(1L).build();
-
-        return ClusterState.builder(ClusterName.DEFAULT)
-            .version(1L)
-            .stateUUID("state-uuid")
-            .metadata(
-                Metadata.builder()
-                    .persistentSettings(clusterSettings)
-                    .clusterUUID("cluster-uuid")
-                    .coordinationMetadata(coordinationMetadata)
-                    .build()
-            );
-    }
-
     public void testReadLatestIndexMetadataSuccess() throws IOException {
         final ClusterState clusterState = generateClusterStateWithOneIndex().nodes(nodesWithLocalNodeClusterManager()).build();
         remoteClusterStateService.start();
@@ -1092,7 +1075,6 @@
         });
     }
 
-<<<<<<< HEAD
     private static ClusterState.Builder generateClusterStateWithGlobalMetadata() {
         final Settings clusterSettings = Settings.builder().put("cluster.blocks.read_only", true).build();
         final CoordinationMetadata coordinationMetadata = CoordinationMetadata.builder().term(1L).build();
@@ -1107,7 +1089,8 @@
                     .coordinationMetadata(coordinationMetadata)
                     .build()
             );
-=======
+    }
+
     private void mockBlobContainerForGlobalMetadata(
         BlobContainer blobContainer,
         ClusterMetadataManifest clusterMetadataManifest,
@@ -1125,20 +1108,21 @@
         BytesReference bytes = RemoteClusterStateService.CLUSTER_METADATA_MANIFEST_FORMAT.serialize(
             clusterMetadataManifest,
             "manifestFileName",
-            blobStoreRepository.getCompressor()
+            blobStoreRepository.getCompressor(),
+            FORMAT_PARAMS
         );
         when(blobContainer.readBlob("manifestFileName")).thenReturn(new ByteArrayInputStream(bytes.streamInput().readAllBytes()));
 
         BytesReference bytesGlobalMetadata = BlobStoreRepository.GLOBAL_METADATA_FORMAT.serialize(
             metadata,
             "global-metadata",
-            blobStoreRepository.getCompressor()
+            blobStoreRepository.getCompressor(),
+            FORMAT_PARAMS
         );
         String[] splitPath = clusterMetadataManifest.getGlobalMetadataFileName().split("/");
         when(blobContainer.readBlob(BlobStoreRepository.GLOBAL_METADATA_FORMAT.blobName(splitPath[splitPath.length - 1]))).thenReturn(
             new ByteArrayInputStream(bytesGlobalMetadata.streamInput().readAllBytes())
         );
->>>>>>> 838d5131
     }
 
     private static ClusterState.Builder generateClusterStateWithOneIndex() {

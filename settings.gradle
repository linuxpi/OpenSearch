--- conflicted
+++ resolved
@@ -5,12 +5,9 @@
   'rest-api-spec',
   'core',
   'docs',
-<<<<<<< HEAD
   'client',
   'client-sniffer',
-=======
   'benchmarks',
->>>>>>> 5284c509
   'distribution:integ-test-zip',
   'distribution:zip',
   'distribution:tar',

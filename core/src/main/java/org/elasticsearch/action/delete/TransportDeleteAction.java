/*
 * Licensed to Elasticsearch under one or more contributor
 * license agreements. See the NOTICE file distributed with
 * this work for additional information regarding copyright
 * ownership. Elasticsearch licenses this file to you under
 * the Apache License, Version 2.0 (the "License"); you may
 * not use this file except in compliance with the License.
 * You may obtain a copy of the License at
 *
 *    http://www.apache.org/licenses/LICENSE-2.0
 *
 * Unless required by applicable law or agreed to in writing,
 * software distributed under the License is distributed on an
 * "AS IS" BASIS, WITHOUT WARRANTIES OR CONDITIONS OF ANY
 * KIND, either express or implied.  See the License for the
 * specific language governing permissions and limitations
 * under the License.
 */

package org.elasticsearch.action.delete;

import org.elasticsearch.ExceptionsHelper;
import org.elasticsearch.action.ActionListener;
import org.elasticsearch.action.RoutingMissingException;
import org.elasticsearch.action.admin.indices.create.CreateIndexRequest;
import org.elasticsearch.action.admin.indices.create.CreateIndexResponse;
import org.elasticsearch.action.admin.indices.create.TransportCreateIndexAction;
import org.elasticsearch.action.support.ActionFilters;
import org.elasticsearch.action.support.AutoCreateIndex;
import org.elasticsearch.action.support.replication.TransportReplicationAction;
import org.elasticsearch.cluster.ClusterService;
import org.elasticsearch.cluster.ClusterState;
import org.elasticsearch.cluster.action.index.MappingUpdatedAction;
import org.elasticsearch.cluster.action.shard.ShardStateAction;
import org.elasticsearch.cluster.metadata.IndexNameExpressionResolver;
import org.elasticsearch.cluster.metadata.MappingMetaData;
import org.elasticsearch.cluster.metadata.MetaData;
import org.elasticsearch.common.collect.Tuple;
import org.elasticsearch.common.inject.Inject;
import org.elasticsearch.common.settings.Settings;
import org.elasticsearch.index.VersionType;
import org.elasticsearch.index.engine.Engine;
import org.elasticsearch.index.shard.IndexShard;
import org.elasticsearch.index.shard.ShardId;
import org.elasticsearch.indices.IndexAlreadyExistsException;
import org.elasticsearch.indices.IndicesService;
import org.elasticsearch.threadpool.ThreadPool;
import org.elasticsearch.transport.TransportService;

/**
 * Performs the delete operation.
 */
public class TransportDeleteAction extends TransportReplicationAction<DeleteRequest, DeleteRequest, DeleteResponse> {

    private final AutoCreateIndex autoCreateIndex;
    private final TransportCreateIndexAction createIndexAction;

    @Inject
    public TransportDeleteAction(Settings settings, TransportService transportService, ClusterService clusterService,
                                 IndicesService indicesService, ThreadPool threadPool, ShardStateAction shardStateAction,
                                 TransportCreateIndexAction createIndexAction, ActionFilters actionFilters,
                                 IndexNameExpressionResolver indexNameExpressionResolver, MappingUpdatedAction mappingUpdatedAction,
                                 AutoCreateIndex autoCreateIndex) {
        super(settings, DeleteAction.NAME, transportService, clusterService, indicesService, threadPool, shardStateAction,
                mappingUpdatedAction, actionFilters, indexNameExpressionResolver,
                DeleteRequest::new, DeleteRequest::new, ThreadPool.Names.INDEX);
        this.createIndexAction = createIndexAction;
        this.autoCreateIndex = autoCreateIndex;
    }

    @Override
    protected void doExecute(final DeleteRequest request, final ActionListener<DeleteResponse> listener) {
        ClusterState state = clusterService.state();
        if (autoCreateIndex.shouldAutoCreate(request.index(), state)) {
            createIndexAction.execute(new CreateIndexRequest(request).index(request.index()).cause("auto(delete api)").masterNodeTimeout(request.timeout()), new ActionListener<CreateIndexResponse>() {
                @Override
                public void onResponse(CreateIndexResponse result) {
                    innerExecute(request, listener);
                }

                @Override
                public void onFailure(Throwable e) {
                    if (ExceptionsHelper.unwrapCause(e) instanceof IndexAlreadyExistsException) {
                        // we have the index, do it
                        innerExecute(request, listener);
                    } else {
                        listener.onFailure(e);
                    }
                }
            });
        } else {
            innerExecute(request, listener);
        }
    }

    @Override
    protected void resolveRequest(final MetaData metaData, String concreteIndex, DeleteRequest request) {
        request.routing(metaData.resolveIndexRouting(request.routing(), request.index()));
        if (metaData.hasIndex(concreteIndex)) {
            // check if routing is required, if so, do a broadcast delete
            MappingMetaData mappingMd = metaData.index(concreteIndex).mappingOrDefault(request.type());
            if (mappingMd != null && mappingMd.routing().required()) {
                if (request.routing() == null) {
                    if (request.versionType() != VersionType.INTERNAL) {
                        // TODO: implement this feature
                        throw new IllegalArgumentException("routing value is required for deleting documents of type [" + request.type()
                                + "] while using version_type [" + request.versionType() + "]");
                    }
                    throw new RoutingMissingException(concreteIndex, request.type(), request.id());
                }
            }
        }
        ShardId shardId = clusterService.operationRouting().shardId(clusterService.state(), concreteIndex, request.id(), request.routing());
        request.setShardId(shardId);
    }

    private void innerExecute(final DeleteRequest request, final ActionListener<DeleteResponse> listener) {
        super.doExecute(request, listener);
    }

    @Override
    protected DeleteResponse newResponseInstance() {
        return new DeleteResponse();
    }

    @Override
<<<<<<< HEAD
    protected Tuple<DeleteResponse, DeleteRequest> shardOperationOnPrimary(ClusterState clusterState, PrimaryOperationRequest shardRequest) {
        DeleteRequest request = shardRequest.request;
        IndexShard indexShard = indicesService.indexServiceSafe(shardRequest.shardId.getIndex()).getShard(shardRequest.shardId.id());
        final WriteResult<DeleteResponse> result = executeDeleteRequestOnPrimary(request, indexShard);

        processAfterWrite(request.refresh(), indexShard, result.location);

        return new Tuple<>(result.response, shardRequest.request);
=======
    protected Tuple<DeleteResponse, DeleteRequest> shardOperationOnPrimary(MetaData metaData, DeleteRequest request) {
        IndexShard indexShard = indicesService.indexServiceSafe(request.shardId().getIndex()).getShard(request.shardId().id());
        final WriteResult<DeleteResponse> result = executeDeleteRequestOnPrimary(request, indexShard);
        processAfterWrite(request.refresh(), indexShard, result.location);
        return new Tuple<>(result.response, request);
>>>>>>> fafeb3ab
    }

    public static WriteResult<DeleteResponse> executeDeleteRequestOnPrimary(DeleteRequest request, IndexShard indexShard) {
        Engine.Delete delete = indexShard.prepareDeleteOnPrimary(request.type(), request.id(), request.version(), request.versionType());
        indexShard.delete(delete);
        // update the request with the version so it will go to the replicas
        request.versionType(delete.versionType().versionTypeForReplicationAndRecovery());
        request.version(delete.version());
        request.seqNo(delete.seqNo());

        assert request.versionType().validateVersionForWrites(request.version());
<<<<<<< HEAD
        return new WriteResult<>(new DeleteResponse(indexShard.shardId(), request.type(), request.id(),
                delete.seqNo(), delete.version(), delete.found()), delete.getTranslogLocation());
    }

    @Override
    protected void shardOperationOnReplica(ShardId shardId, DeleteRequest request) {
        IndexShard indexShard = indicesService.indexServiceSafe(shardId.getIndex()).getShard(shardId.id());
        Engine.Delete delete = indexShard.prepareDeleteOnReplica(request.type(), request.id(),
                request.seqNo(), request.version(), request.versionType());

        indexShard.delete(delete);
        processAfterWrite(request.refresh(), indexShard, delete.getTranslogLocation());
=======
        return new WriteResult<>(
            new DeleteResponse(indexShard.shardId(), request.type(), request.id(), delete.version(), delete.found()),
            delete.getTranslogLocation());
    }

    public static Engine.Delete executeDeleteRequestOnReplica(DeleteRequest request, IndexShard indexShard) {
        Engine.Delete delete = indexShard.prepareDeleteOnReplica(request.type(), request.id(), request.version(), request.versionType());
        indexShard.delete(delete);
        return delete;
>>>>>>> fafeb3ab
    }

    @Override
    protected void shardOperationOnReplica(DeleteRequest request) {
        final ShardId shardId = request.shardId();
        IndexShard indexShard = indicesService.indexServiceSafe(shardId.getIndex()).getShard(shardId.id());
        Engine.Delete delete = executeDeleteRequestOnReplica(request, indexShard);
        processAfterWrite(request.refresh(), indexShard, delete.getTranslogLocation());
    }

}<|MERGE_RESOLUTION|>--- conflicted
+++ resolved
@@ -124,22 +124,11 @@
     }
 
     @Override
-<<<<<<< HEAD
-    protected Tuple<DeleteResponse, DeleteRequest> shardOperationOnPrimary(ClusterState clusterState, PrimaryOperationRequest shardRequest) {
-        DeleteRequest request = shardRequest.request;
-        IndexShard indexShard = indicesService.indexServiceSafe(shardRequest.shardId.getIndex()).getShard(shardRequest.shardId.id());
-        final WriteResult<DeleteResponse> result = executeDeleteRequestOnPrimary(request, indexShard);
-
-        processAfterWrite(request.refresh(), indexShard, result.location);
-
-        return new Tuple<>(result.response, shardRequest.request);
-=======
     protected Tuple<DeleteResponse, DeleteRequest> shardOperationOnPrimary(MetaData metaData, DeleteRequest request) {
         IndexShard indexShard = indicesService.indexServiceSafe(request.shardId().getIndex()).getShard(request.shardId().id());
         final WriteResult<DeleteResponse> result = executeDeleteRequestOnPrimary(request, indexShard);
         processAfterWrite(request.refresh(), indexShard, result.location);
         return new Tuple<>(result.response, request);
->>>>>>> fafeb3ab
     }
 
     public static WriteResult<DeleteResponse> executeDeleteRequestOnPrimary(DeleteRequest request, IndexShard indexShard) {
@@ -151,30 +140,15 @@
         request.seqNo(delete.seqNo());
 
         assert request.versionType().validateVersionForWrites(request.version());
-<<<<<<< HEAD
-        return new WriteResult<>(new DeleteResponse(indexShard.shardId(), request.type(), request.id(),
-                delete.seqNo(), delete.version(), delete.found()), delete.getTranslogLocation());
-    }
-
-    @Override
-    protected void shardOperationOnReplica(ShardId shardId, DeleteRequest request) {
-        IndexShard indexShard = indicesService.indexServiceSafe(shardId.getIndex()).getShard(shardId.id());
-        Engine.Delete delete = indexShard.prepareDeleteOnReplica(request.type(), request.id(),
-                request.seqNo(), request.version(), request.versionType());
-
-        indexShard.delete(delete);
-        processAfterWrite(request.refresh(), indexShard, delete.getTranslogLocation());
-=======
         return new WriteResult<>(
-            new DeleteResponse(indexShard.shardId(), request.type(), request.id(), delete.version(), delete.found()),
+            new DeleteResponse(indexShard.shardId(), request.type(), request.id(), delete.seqNo(), delete.version(), delete.found()),
             delete.getTranslogLocation());
     }
 
     public static Engine.Delete executeDeleteRequestOnReplica(DeleteRequest request, IndexShard indexShard) {
-        Engine.Delete delete = indexShard.prepareDeleteOnReplica(request.type(), request.id(), request.version(), request.versionType());
+        Engine.Delete delete = indexShard.prepareDeleteOnReplica(request.type(), request.id(), request.seqNo(), request.version(), request.versionType());
         indexShard.delete(delete);
         return delete;
->>>>>>> fafeb3ab
     }
 
     @Override

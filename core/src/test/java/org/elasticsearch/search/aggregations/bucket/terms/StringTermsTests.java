/*
 * Licensed to Elasticsearch under one or more contributor
 * license agreements. See the NOTICE file distributed with
 * this work for additional information regarding copyright
 * ownership. Elasticsearch licenses this file to you under
 * the Apache License, Version 2.0 (the "License"); you may
 * not use this file except in compliance with the License.
 * You may obtain a copy of the License at
 *
 *    http://www.apache.org/licenses/LICENSE-2.0
 *
 * Unless required by applicable law or agreed to in writing,
 * software distributed under the License is distributed on an
 * "AS IS" BASIS, WITHOUT WARRANTIES OR CONDITIONS OF ANY
 * KIND, either express or implied.  See the License for the
 * specific language governing permissions and limitations
 * under the License.
 */

package org.elasticsearch.search.aggregations.bucket.terms;

import org.apache.lucene.util.BytesRef;
import org.elasticsearch.common.io.stream.Writeable.Reader;
import org.elasticsearch.search.DocValueFormat;
import org.elasticsearch.search.aggregations.InternalAggregations;
import org.elasticsearch.search.aggregations.ParsedMultiBucketAggregation;
import org.elasticsearch.search.aggregations.pipeline.PipelineAggregator;
import org.elasticsearch.search.aggregations.BucketOrder;

import java.util.ArrayList;
import java.util.HashSet;
import java.util.List;
import java.util.Map;
import java.util.Set;

public class StringTermsTests extends InternalTermsTestCase {

    @Override
<<<<<<< HEAD
    protected InternalTerms<?, ?> createTestInstance(String name,
                                                     List<PipelineAggregator> pipelineAggregators,
                                                     Map<String, Object> metaData,
                                                     InternalAggregations aggregations,
                                                     boolean showTermDocCountError,
                                                     long docCountError) {
        Terms.Order order = Terms.Order.count(false);
=======
    protected InternalTerms<?, ?> createTestInstance(
            String name,
            List<PipelineAggregator> pipelineAggregators,
            Map<String, Object> metaData) {
        BucketOrder order = BucketOrder.count(false);
>>>>>>> 70e14d5e
        long minDocCount = 1;
        int requiredSize = 3;
        int shardSize = requiredSize + 2;
        DocValueFormat format = DocValueFormat.RAW;
        long otherDocCount = 0;
        List<StringTerms.Bucket> buckets = new ArrayList<>();
        final int numBuckets = randomInt(shardSize);
        Set<BytesRef> terms = new HashSet<>();
        for (int i = 0; i < numBuckets; ++i) {
            BytesRef term = randomValueOtherThanMany(b -> terms.add(b) == false, () -> new BytesRef(randomAlphaOfLength(10)));
            int docCount = randomIntBetween(1, 100);
            buckets.add(new StringTerms.Bucket(term, docCount, aggregations, showTermDocCountError, docCountError, format));
        }
        return new StringTerms(name, order, requiredSize, minDocCount, pipelineAggregators,
                metaData, format, shardSize, showTermDocCountError, otherDocCount, buckets, docCountError);
    }

    @Override
    protected Reader<InternalTerms<?, ?>> instanceReader() {
        return StringTerms::new;
    }

    @Override
    protected Class<? extends ParsedMultiBucketAggregation> implementationClass() {
        return ParsedStringTerms.class;
    }
}<|MERGE_RESOLUTION|>--- conflicted
+++ resolved
@@ -22,10 +22,10 @@
 import org.apache.lucene.util.BytesRef;
 import org.elasticsearch.common.io.stream.Writeable.Reader;
 import org.elasticsearch.search.DocValueFormat;
+import org.elasticsearch.search.aggregations.BucketOrder;
 import org.elasticsearch.search.aggregations.InternalAggregations;
 import org.elasticsearch.search.aggregations.ParsedMultiBucketAggregation;
 import org.elasticsearch.search.aggregations.pipeline.PipelineAggregator;
-import org.elasticsearch.search.aggregations.BucketOrder;
 
 import java.util.ArrayList;
 import java.util.HashSet;
@@ -36,21 +36,13 @@
 public class StringTermsTests extends InternalTermsTestCase {
 
     @Override
-<<<<<<< HEAD
     protected InternalTerms<?, ?> createTestInstance(String name,
                                                      List<PipelineAggregator> pipelineAggregators,
                                                      Map<String, Object> metaData,
                                                      InternalAggregations aggregations,
                                                      boolean showTermDocCountError,
                                                      long docCountError) {
-        Terms.Order order = Terms.Order.count(false);
-=======
-    protected InternalTerms<?, ?> createTestInstance(
-            String name,
-            List<PipelineAggregator> pipelineAggregators,
-            Map<String, Object> metaData) {
         BucketOrder order = BucketOrder.count(false);
->>>>>>> 70e14d5e
         long minDocCount = 1;
         int requiredSize = 3;
         int shardSize = requiredSize + 2;

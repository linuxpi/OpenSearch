/*
 * SPDX-License-Identifier: Apache-2.0
 *
 * The OpenSearch Contributors require contributions made to
 * this file be licensed under the Apache-2.0 license or a
 * compatible open source license.
 */

/*
 * Licensed to Elasticsearch under one or more contributor
 * license agreements. See the NOTICE file distributed with
 * this work for additional information regarding copyright
 * ownership. Elasticsearch licenses this file to you under
 * the Apache License, Version 2.0 (the "License"); you may
 * not use this file except in compliance with the License.
 * You may obtain a copy of the License at
 *
 *     http://www.apache.org/licenses/LICENSE-2.0
 *
 * Unless required by applicable law or agreed to in writing,
 * software distributed under the License is distributed on an
 * "AS IS" BASIS, WITHOUT WARRANTIES OR CONDITIONS OF ANY
 * KIND, either express or implied.  See the License for the
 * specific language governing permissions and limitations
 * under the License.
 */

/*
 * Modifications Copyright OpenSearch Contributors. See
 * GitHub history for details.
 */

package org.opensearch.cluster.coordination;

import org.opensearch.cluster.ClusterName;
import org.opensearch.cluster.ClusterState;
import org.opensearch.cluster.coordination.PersistedStateRegistry.PersistedStateType;
import org.opensearch.cluster.metadata.Metadata;
import org.opensearch.cluster.node.DiscoveryNode;
import org.opensearch.cluster.node.DiscoveryNodeRole;
import org.opensearch.cluster.node.DiscoveryNodes;
import org.opensearch.common.UUIDs;
import org.opensearch.common.settings.Settings;

import java.util.ArrayList;
import java.util.HashSet;
import java.util.List;
import java.util.Optional;
import java.util.Set;
import java.util.stream.Collectors;

import static java.util.stream.Collectors.toSet;
import static org.opensearch.test.OpenSearchTestCase.randomBoolean;
import static org.opensearch.test.OpenSearchTestCase.randomFrom;
import static org.opensearch.test.OpenSearchTestCase.randomIntBetween;
import static org.opensearch.test.OpenSearchTestCase.randomLong;
import static org.opensearch.test.OpenSearchTestCase.randomLongBetween;
import static org.opensearch.test.OpenSearchTestCase.randomSubsetOf;
import static org.hamcrest.Matchers.hasSize;
import static com.carrotsearch.randomizedtesting.RandomizedTest.rarely;
import static org.apache.lucene.tests.util.LuceneTestCase.random;
import static org.junit.Assert.assertThat;

public class CoordinationStateTestCluster {

    public static ClusterState clusterState(
        long term,
        long version,
        DiscoveryNode localNode,
        CoordinationMetadata.VotingConfiguration lastCommittedConfig,
        CoordinationMetadata.VotingConfiguration lastAcceptedConfig,
        long value
    ) {
        return clusterState(
            term,
            version,
            DiscoveryNodes.builder().add(localNode).localNodeId(localNode.getId()).build(),
            lastCommittedConfig,
            lastAcceptedConfig,
            value
        );
    }

    public static ClusterState clusterState(
        long term,
        long version,
        DiscoveryNodes discoveryNodes,
        CoordinationMetadata.VotingConfiguration lastCommittedConfig,
        CoordinationMetadata.VotingConfiguration lastAcceptedConfig,
        long value
    ) {
        return setValue(
            ClusterState.builder(ClusterName.DEFAULT)
                .version(version)
                .nodes(discoveryNodes)
                .metadata(
                    Metadata.builder()
                        .clusterUUID(UUIDs.randomBase64UUID(random())) // generate cluster UUID deterministically for repeatable tests
                        .coordinationMetadata(
                            CoordinationMetadata.builder()
                                .term(term)
                                .lastCommittedConfiguration(lastCommittedConfig)
                                .lastAcceptedConfiguration(lastAcceptedConfig)
                                .build()
                        )
                )
                .stateUUID(UUIDs.randomBase64UUID(random())) // generate cluster state UUID deterministically for repeatable tests
                .build(),
            value
        );
    }

    public static ClusterState setValue(ClusterState clusterState, long value) {
        return ClusterState.builder(clusterState)
            .metadata(
                Metadata.builder(clusterState.metadata())
                    .persistentSettings(Settings.builder().put(clusterState.metadata().persistentSettings()).put("value", value).build())
                    .build()
            )
            .build();
    }

    public static long value(ClusterState clusterState) {
        return clusterState.metadata().persistentSettings().getAsLong("value", 0L);
    }

    static class ClusterNode {
        private final ElectionStrategy electionStrategy;

        DiscoveryNode localNode;
        CoordinationState.PersistedState persistedState;
        CoordinationState.PersistedState remotePersistedState;
<<<<<<< HEAD
=======
        PersistedStateRegistry persistedStateRegistry;
>>>>>>> 06af5b7f

        CoordinationState state;

        ClusterNode(DiscoveryNode localNode, ElectionStrategy electionStrategy) {
            this.localNode = localNode;
            persistedState = new InMemoryPersistedState(
                0L,
                clusterState(
                    0L,
                    0L,
                    localNode,
                    CoordinationMetadata.VotingConfiguration.EMPTY_CONFIG,
                    CoordinationMetadata.VotingConfiguration.EMPTY_CONFIG,
                    0L
                )
            );
            remotePersistedState = new InMemoryPersistedState(
                0L,
                clusterState(
                    0L,
                    0L,
                    localNode,
                    CoordinationMetadata.VotingConfiguration.EMPTY_CONFIG,
                    CoordinationMetadata.VotingConfiguration.EMPTY_CONFIG,
                    0L
                )
            );
<<<<<<< HEAD

            this.electionStrategy = electionStrategy;
            state = new CoordinationState(localNode, persistedState, electionStrategy, remotePersistedState, Settings.EMPTY);
=======
            persistedStateRegistry = new PersistedStateRegistry();
            persistedStateRegistry.addPersistedState(PersistedStateType.LOCAL, persistedState);
            persistedStateRegistry.addPersistedState(PersistedStateType.REMOTE, remotePersistedState);

            this.electionStrategy = electionStrategy;
            state = new CoordinationState(localNode, persistedStateRegistry, electionStrategy, Settings.EMPTY);
>>>>>>> 06af5b7f
        }

        void reboot() {
            if (localNode.isClusterManagerNode() == false && rarely()) {
                // cluster-manager-ineligible nodes can't be trusted to persist the cluster state properly,
                // but will not lose the fact that they were bootstrapped
                final CoordinationMetadata.VotingConfiguration votingConfiguration = persistedState.getLastAcceptedState()
                    .getLastAcceptedConfiguration()
                    .isEmpty()
                        ? CoordinationMetadata.VotingConfiguration.EMPTY_CONFIG
                        : CoordinationMetadata.VotingConfiguration.MUST_JOIN_ELECTED_CLUSTER_MANAGER;
                persistedState = new InMemoryPersistedState(
                    0L,
                    clusterState(0L, 0L, localNode, votingConfiguration, votingConfiguration, 0L)
                );
            }

            final Set<DiscoveryNodeRole> roles = new HashSet<>(localNode.getRoles());
            if (randomBoolean()) {
                if (roles.contains(DiscoveryNodeRole.CLUSTER_MANAGER_ROLE)) {
                    roles.remove(DiscoveryNodeRole.CLUSTER_MANAGER_ROLE);
                } else {
                    roles.add(DiscoveryNodeRole.CLUSTER_MANAGER_ROLE);
                }
            }

            localNode = new DiscoveryNode(
                localNode.getName(),
                localNode.getId(),
                UUIDs.randomBase64UUID(random()),
                localNode.getHostName(),
                localNode.getHostAddress(),
                localNode.getAddress(),
                localNode.getAttributes(),
                roles,
                localNode.getVersion()
            );

<<<<<<< HEAD
            state = new CoordinationState(localNode, persistedState, electionStrategy, remotePersistedState, Settings.EMPTY);
=======
            state = new CoordinationState(localNode, persistedStateRegistry, electionStrategy, Settings.EMPTY);
>>>>>>> 06af5b7f
        }

        void setInitialState(CoordinationMetadata.VotingConfiguration initialConfig, long initialValue) {
            final ClusterState.Builder builder = ClusterState.builder(state.getLastAcceptedState());
            builder.metadata(
                Metadata.builder()
                    .coordinationMetadata(
                        CoordinationMetadata.builder()
                            .lastAcceptedConfiguration(initialConfig)
                            .lastCommittedConfiguration(initialConfig)
                            .build()
                    )
            );
            state.setInitialState(setValue(builder.build(), initialValue));
        }
    }

    final ElectionStrategy electionStrategy;
    final List<Message> messages;
    final List<ClusterNode> clusterNodes;
    final CoordinationMetadata.VotingConfiguration initialConfiguration;
    final long initialValue;

    CoordinationStateTestCluster(List<DiscoveryNode> nodes, ElectionStrategy electionStrategy) {
        this.electionStrategy = electionStrategy;
        messages = new ArrayList<>();

        clusterNodes = nodes.stream().map(node -> new ClusterNode(node, electionStrategy)).collect(Collectors.toList());

        initialConfiguration = randomVotingConfig();
        initialValue = randomLong();
    }

    static class Message {
        final DiscoveryNode sourceNode;
        final DiscoveryNode targetNode;
        final Object payload;

        Message(DiscoveryNode sourceNode, DiscoveryNode targetNode, Object payload) {
            this.sourceNode = sourceNode;
            this.targetNode = targetNode;
            this.payload = payload;
        }
    }

    void reply(Message m, Object payload) {
        messages.add(new Message(m.targetNode, m.sourceNode, payload));
    }

    void broadcast(DiscoveryNode sourceNode, Object payload) {
        messages.addAll(clusterNodes.stream().map(cn -> new Message(sourceNode, cn.localNode, payload)).collect(Collectors.toList()));
    }

    Optional<ClusterNode> getNode(DiscoveryNode node) {
        return clusterNodes.stream().filter(cn -> cn.localNode.equals(node)).findFirst();
    }

    CoordinationMetadata.VotingConfiguration randomVotingConfig() {
        return new CoordinationMetadata.VotingConfiguration(
            randomSubsetOf(randomIntBetween(1, clusterNodes.size()), clusterNodes).stream().map(cn -> cn.localNode.getId()).collect(toSet())
        );
    }

    void applyMessage(Message message) {
        final Optional<ClusterNode> maybeNode = getNode(message.targetNode);
        if (maybeNode.isPresent() == false) {
            throw new CoordinationStateRejectedException("node not available");
        } else {
            final Object payload = message.payload;
            if (payload instanceof StartJoinRequest) {
                reply(message, maybeNode.get().state.handleStartJoin((StartJoinRequest) payload));
            } else if (payload instanceof Join) {
                maybeNode.get().state.handleJoin((Join) payload);
            } else if (payload instanceof PublishRequest) {
                reply(message, maybeNode.get().state.handlePublishRequest((PublishRequest) payload));
            } else if (payload instanceof PublishResponse) {
                maybeNode.get().state.handlePublishResponse(message.sourceNode, (PublishResponse) payload)
                    .ifPresent(ac -> broadcast(message.targetNode, ac));
            } else if (payload instanceof ApplyCommitRequest) {
                maybeNode.get().state.handleCommit((ApplyCommitRequest) payload);
            } else {
                throw new AssertionError("unknown message type");
            }
        }
    }

    void runRandomly() {
        final int iterations = 10000;
        final long maxTerm = 4;
        long nextTerm = 1;
        for (int i = 0; i < iterations; i++) {
            try {
                if (rarely() && nextTerm < maxTerm) {
                    final long term = rarely() ? randomLongBetween(0, maxTerm + 1) : nextTerm++;
                    final StartJoinRequest startJoinRequest = new StartJoinRequest(randomFrom(clusterNodes).localNode, term);
                    broadcast(startJoinRequest.getSourceNode(), startJoinRequest);
                } else if (rarely()) {
                    randomFrom(clusterNodes).setInitialState(initialConfiguration, initialValue);
                } else if (rarely() && rarely()) {
                    randomFrom(clusterNodes).reboot();
                } else if (rarely()) {
                    final List<ClusterNode> clusterManangerNodes = clusterNodes.stream()
                        .filter(cn -> cn.state.electionWon())
                        .collect(Collectors.toList());
                    if (clusterManangerNodes.isEmpty() == false) {
                        final ClusterNode clusterNode = randomFrom(clusterManangerNodes);
                        final long term = rarely() ? randomLongBetween(0, maxTerm + 1) : clusterNode.state.getCurrentTerm();
                        final long version = rarely() ? randomIntBetween(0, 5) : clusterNode.state.getLastPublishedVersion() + 1;
                        final CoordinationMetadata.VotingConfiguration acceptedConfig = rarely()
                            ? randomVotingConfig()
                            : clusterNode.state.getLastAcceptedConfiguration();
                        final PublishRequest publishRequest = clusterNode.state.handleClientValue(
                            clusterState(
                                term,
                                version,
                                clusterNode.localNode,
                                clusterNode.state.getLastCommittedConfiguration(),
                                acceptedConfig,
                                randomLong()
                            )
                        );
                        broadcast(clusterNode.localNode, publishRequest);
                    }
                } else if (messages.isEmpty() == false) {
                    applyMessage(randomFrom(messages));
                }

                // check node invariants after each iteration
                clusterNodes.forEach(cn -> cn.state.invariant());
            } catch (CoordinationStateRejectedException e) {
                // ignore
            }
        }

        // check system invariants. It's sufficient to do this at the end as these invariants are monotonic.
        invariant();
    }

    void invariant() {
        // one cluster-manager per term
        messages.stream()
            .filter(m -> m.payload instanceof PublishRequest)
            .collect(Collectors.groupingBy(m -> ((PublishRequest) m.payload).getAcceptedState().term()))
            .forEach((term, publishMessages) -> {
                Set<DiscoveryNode> clusterManagersForTerm = publishMessages.stream()
                    .collect(Collectors.groupingBy(m -> m.sourceNode))
                    .keySet();
                assertThat("Multiple cluster-managers " + clusterManagersForTerm + " for term " + term, clusterManagersForTerm, hasSize(1));
            });

        // unique cluster state per (term, version) pair
        messages.stream()
            .filter(m -> m.payload instanceof PublishRequest)
            .map(m -> ((PublishRequest) m.payload).getAcceptedState())
            .collect(Collectors.groupingBy(ClusterState::term))
            .forEach((term, clusterStates) -> {
                clusterStates.stream().collect(Collectors.groupingBy(ClusterState::version)).forEach((version, clusterStates1) -> {
                    Set<String> clusterStateUUIDsForTermAndVersion = clusterStates1.stream()
                        .collect(Collectors.groupingBy(ClusterState::stateUUID))
                        .keySet();
                    assertThat(
                        "Multiple cluster states " + clusterStates1 + " for term " + term + " and version " + version,
                        clusterStateUUIDsForTermAndVersion,
                        hasSize(1)
                    );

                    Set<Long> clusterStateValuesForTermAndVersion = clusterStates1.stream()
                        .collect(Collectors.groupingBy(CoordinationStateTestCluster::value))
                        .keySet();

                    assertThat(
                        "Multiple cluster states " + clusterStates1 + " for term " + term + " and version " + version,
                        clusterStateValuesForTermAndVersion,
                        hasSize(1)
                    );
                });
            });
    }
}<|MERGE_RESOLUTION|>--- conflicted
+++ resolved
@@ -130,10 +130,7 @@
         DiscoveryNode localNode;
         CoordinationState.PersistedState persistedState;
         CoordinationState.PersistedState remotePersistedState;
-<<<<<<< HEAD
-=======
         PersistedStateRegistry persistedStateRegistry;
->>>>>>> 06af5b7f
 
         CoordinationState state;
 
@@ -161,18 +158,12 @@
                     0L
                 )
             );
-<<<<<<< HEAD
-
-            this.electionStrategy = electionStrategy;
-            state = new CoordinationState(localNode, persistedState, electionStrategy, remotePersistedState, Settings.EMPTY);
-=======
             persistedStateRegistry = new PersistedStateRegistry();
             persistedStateRegistry.addPersistedState(PersistedStateType.LOCAL, persistedState);
             persistedStateRegistry.addPersistedState(PersistedStateType.REMOTE, remotePersistedState);
 
             this.electionStrategy = electionStrategy;
             state = new CoordinationState(localNode, persistedStateRegistry, electionStrategy, Settings.EMPTY);
->>>>>>> 06af5b7f
         }
 
         void reboot() {
@@ -211,11 +202,7 @@
                 localNode.getVersion()
             );
 
-<<<<<<< HEAD
-            state = new CoordinationState(localNode, persistedState, electionStrategy, remotePersistedState, Settings.EMPTY);
-=======
             state = new CoordinationState(localNode, persistedStateRegistry, electionStrategy, Settings.EMPTY);
->>>>>>> 06af5b7f
         }
 
         void setInitialState(CoordinationMetadata.VotingConfiguration initialConfig, long initialValue) {

--- conflicted
+++ resolved
@@ -88,16 +88,12 @@
         return ClusterStateUpdaters.setLocalNode(clusterState, localNode);
     }
 
-<<<<<<< HEAD
-    public void start(Settings settings, NodeEnvironment nodeEnvironment, NamedXContentRegistry xContentRegistry, PersistedStateRegistry persistedStateRegistry) {
-=======
     public void start(
         Settings settings,
         NodeEnvironment nodeEnvironment,
         NamedXContentRegistry xContentRegistry,
         PersistedStateRegistry persistedStateRegistry
     ) {
->>>>>>> 06af5b7f
         final TransportService transportService = mock(TransportService.class);
         when(transportService.getThreadPool()).thenReturn(mock(ThreadPool.class));
         final ClusterService clusterService = mock(ClusterService.class);
